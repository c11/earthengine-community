--- conflicted
+++ resolved
@@ -9,13 +9,8 @@
 
 [Open In Code Editor](https://code.earthengine.google.com/283c86dd3189788452b5fb64174a1b43)
 
-<<<<<<< HEAD
 In this tutorial, you'll learn how to change the options of the `Map` object to
 define your our styles for the unlying base map.
-=======
-The user is going to learn how to change the options of the map object to create
-new base maps
->>>>>>> e9b39c88
 
 ## The default maps in Earth Engine
 
@@ -38,10 +33,6 @@
 };
 
 Map.setOptions('baseChange', {'baseChange': baseChange});
-<<<<<<< HEAD
-
-=======
->>>>>>> e9b39c88
 ```
 
 The main styler options include:
@@ -58,33 +49,20 @@
 ## Changing map elements
 
 The Google Maps API (and by extension, Earth Engine) gives you the ability to
-<<<<<<< HEAD
 control a large number of map features and elements.
-=======
-control a huge number of map features and elements.
->>>>>>> e9b39c88
 
 The full list of elements that you can modify can be found in the Google Maps
 documentation:
 https://developers.google.com/maps/documentation/javascript/style-reference
 
 The full list of features (also in the Google Maps API documentation linked
-<<<<<<< HEAD
 above) includes geometries, labels, icons, and more. All styler options work
 with each of these features.
-=======
-above) includes geometries and labels (including their texts and icons). All
-styler options work with each of these features.
->>>>>>> e9b39c88
 
 Let's consider a few examples:
 
 ```javascript
-<<<<<<< HEAD
-// Remove icons
-=======
 // Remove icons.
->>>>>>> e9b39c88
 var iconChange = [
   {
     // Change map saturation.
@@ -116,11 +94,7 @@
     ]
   },
   {
-<<<<<<< HEAD
-    // Change road labels
-=======
     // Change road labels.
->>>>>>> e9b39c88
     featureType: 'road',
     elementType: 'labels',
     stylers: [
@@ -130,11 +104,7 @@
     ]
   },
   {
-<<<<<<< HEAD
-    // Change icon properties
-=======
     // Change icon properties.
->>>>>>> e9b39c88
     elementType: 'labels.icon',
     stylers: [
       {
@@ -143,11 +113,7 @@
     ]
   },
   {
-<<<<<<< HEAD
-    // Change POI options
-=======
     // Change POI options.
->>>>>>> e9b39c88
     featureType: 'poi',
     elementType: 'all',
     stylers: [
@@ -176,12 +142,8 @@
   }
 ];
 
-<<<<<<< HEAD
-// Enhanced road network visualization
-=======
 // Enhanced road network visualization.
 
->>>>>>> e9b39c88
 var roadNetwork = [
   {
     stylers: [
@@ -250,7 +212,6 @@
 
 ## Cheat codes
 
-<<<<<<< HEAD
 There is also an easy way to create custom base map styles without
 tweaking any options: enter [Snazzy Maps](https://snazzymaps.com), a community
 project for creating and sharing great styles for Google Maps. Their website
@@ -258,13 +219,6 @@
 Earth Engine to quickly create beautiful base map styles.
 
 Consider the two examples:
-=======
-There is a way to create almost any base map you want without the hassle of
-tweaking any options. Enter [Snazzy Maps](https://snazzymaps.com), a community
-project for creating and sharing great styles for Google Maps. Copy any of the
-javascript properties from that website and it will show up on Earth Engine.
-Consider the two examples below:
->>>>>>> e9b39c88
 
 ```javascript
 var snazzyBlack = [
@@ -513,9 +467,5 @@
 
 ![Dark](https://storage.googleapis.com/earthengine-community/tutorials/customizing-base-map-styles/snazzy-black.png)
 
-<<<<<<< HEAD
 You can find all the map styling options provided in Google Maps API at:
-=======
-You can find out more about all the options in Google Maps API here:
->>>>>>> e9b39c88
 https://developers.google.com/maps/documentation/javascript/reference#MapTypeStyle